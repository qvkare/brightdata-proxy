--- conflicted
+++ resolved
@@ -240,11 +240,7 @@
     }
 
     const htmlContent = await brightDataResponse.text();
-<<<<<<< HEAD
     const results = parseGoogleHTMLWithCheerio(htmlContent, query);
-=======
-    const results = parseGoogleHTML(htmlContent, query); // Assuming parseGoogleHTML is defined elsewhere in your file
->>>>>>> 41e85e70
 
     if (!results || results.length === 0) {
         return res.json({
@@ -285,13 +281,8 @@
 });
 // ---- END NEW GET ROUTE FOR TEMPORARY WORKAROUND ----
 
-<<<<<<< HEAD
 // Google HTML parser function with Cheerio
 function parseGoogleHTMLWithCheerio(html, query) {
-=======
-// Google HTML parser function
-function parseGoogleHTML(html, query) {
->>>>>>> 41e85e70
   if (!html || typeof html !== 'string') {
     console.warn('PROXY_PARSE_WARN: HTML content is missing or not a string.');
     return [];
